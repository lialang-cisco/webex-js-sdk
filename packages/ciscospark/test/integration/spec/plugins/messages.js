--- conflicted
+++ resolved
@@ -8,11 +8,7 @@
 import sinon from '@ciscospark/test-helper-sinon';
 import spark from '../../..';
 import fh from '@ciscospark/test-helper-file';
-<<<<<<< HEAD
-import {browserOnly, nodeOnly} from '@ciscospark/test-helper-mocha';
-=======
 import {browserOnly, flaky, nodeOnly} from '@ciscospark/test-helper-mocha';
->>>>>>> ae4b619a
 
 const KNOWN_HOSTED_IMAGE_URL = `https://download.ciscospark.com/test/photo.png`;
 
@@ -103,15 +99,9 @@
           assert.lengthOf(message.files, 1);
         }));
 
-<<<<<<< HEAD
-        // This appears to fail in browser because the uploaded file doesn't
-        // have a `filename` property.
-      it(`posts a file to a room by directly supplying its buffer`, () => spark.messages.create({
-=======
       // Disabling it gating pipelines because it failes a lot and we get
       // mostly adequate coverage via blob upload
       flaky(it)(`posts a file to a room by directly supplying its buffer`, () => spark.messages.create({
->>>>>>> ae4b619a
         roomId: room.id,
         file: buffer
       })
