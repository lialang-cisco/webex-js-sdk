{
  "name": "@ciscospark/plugin-logger",
  "version": "0.7.17",
  "description": "",
  "license": "MIT",
  "author": "Ian W. Remmel <iremmel@cisco.com>",
  "main": "dist/index.js",
  "devMain": "src/index.js",
  "repository": "https://github.com/ciscospark/spark-js-sdk/tree/master/packages/plugin-logger",
  "dependencies": {
<<<<<<< HEAD
    "@ciscospark/common": "^0.7.0",
    "@ciscospark/spark-core": "^0.7.16",
=======
    "@ciscospark/spark-core": "^0.7.17",
>>>>>>> a87e4d43
    "babel-runtime": "^6.3.19",
    "lodash": "^4.5.1"
  },
  "devDependencies": {
    "@ciscospark/test-helper-chai": "^0.7.0",
    "@ciscospark/test-helper-mocha": "^0.7.0",
    "@ciscospark/test-helper-mock-spark": "^0.7.0",
    "@ciscospark/test-helper-sinon": "^0.7.0",
    "@ciscospark/xunit-with-logs": "^0.7.0",
    "babel-eslint": "^6.0.0-beta.5",
    "babel-plugin-lodash": "2.1.0",
    "babel-polyfill": "^6.3.14",
    "babel-register": "^6.4.3",
    "eslint": "^2.4.0"
  },
  "engines": {
    "node": ">=4"
  }
}<|MERGE_RESOLUTION|>--- conflicted
+++ resolved
@@ -8,12 +8,8 @@
   "devMain": "src/index.js",
   "repository": "https://github.com/ciscospark/spark-js-sdk/tree/master/packages/plugin-logger",
   "dependencies": {
-<<<<<<< HEAD
     "@ciscospark/common": "^0.7.0",
-    "@ciscospark/spark-core": "^0.7.16",
-=======
     "@ciscospark/spark-core": "^0.7.17",
->>>>>>> a87e4d43
     "babel-runtime": "^6.3.19",
     "lodash": "^4.5.1"
   },
