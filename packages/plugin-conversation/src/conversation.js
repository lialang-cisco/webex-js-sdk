--- conflicted
+++ resolved
@@ -85,11 +85,7 @@
         participants.unshift(this.spark.device.userId);
         params.participants = uniq(participants);
 
-<<<<<<< HEAD
-        if (participants.length === 2 && !(options && options.forceGrouped)) {
-=======
         if (params.participants.length === 2 && !(options && options.forceGrouped)) {
->>>>>>> b804e713
           return this._maybeCreateOneOnOneThenPost(params, options);
         }
 
