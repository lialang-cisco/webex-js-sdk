--- conflicted
+++ resolved
@@ -1,20 +1,12 @@
 {
   "name": "@ciscospark/test-helper-server",
-<<<<<<< HEAD
-  "version": "0.7.0",
-=======
   "version": "0.7.1",
->>>>>>> ae4b619a
   "description": "",
   "license": "MIT",
   "main": "./src",
   "repository": "https://github.com/ciscospark/spark-js-sdk/tree/master/packages/test-helper-server",
   "dependencies": {
-<<<<<<< HEAD
-    "@ciscospark/test-helper-appid": "^0.7.0",
-=======
     "@ciscospark/test-helper-appid": "^0.7.1",
->>>>>>> ae4b619a
     "babelify": "^7.2.0",
     "body-parser": "^1.14.1",
     "browserify-middleware": "^7.0.0",
