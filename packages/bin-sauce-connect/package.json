--- conflicted
+++ resolved
@@ -1,10 +1,6 @@
 {
   "name": "@ciscospark/bin-sauce-connect",
-<<<<<<< HEAD
-  "version": "0.7.0",
-=======
   "version": "0.7.3",
->>>>>>> ae4b619a
   "description": "",
   "license": "MIT",
   "bin": {
