import React from 'react';
import renderer from 'react-test-renderer';

import ActivityList from '.';

describe(`ActivityList component`, () => {
  const flags = [];
  const onSomething = jest.fn();
  const activities = [{
    id: `test-123-123-123-123`,
    actor: {
      id: 1,
      displayName: `Test User 1`
    },
    object: {
      displayName: `Test Activity Content 1`
    },
    published: `2016-09-20T19:52:57.186Z`,
    verb: `post`
  }, {
    id: `test-456-123-456-123`,
    actor: {
      id: 2,
      displayName: `Test User 2`
    },
    object: {
      displayName: `Test Activity Content 2`
    },
    published: `2016-09-20T19:53:57.186Z`,
    verb: `post`
  }, {
    id: `test-789-123-789-123`,
    actor: {
      id: 3,
      displayName: `Test User 3`
    },
    object: {
      displayName: `Test Activity Content 3`
    },
    published: `2016-09-20T19:54:57.186Z`,
    verb: `post`
  }];

  const onActivityDelete = jest.fn();

  const component = renderer.create(
    <ActivityList
      activities={activities}
<<<<<<< HEAD
      flags={flags}
      onActivityDelete={onSomething}
      onActivityFlag={onSomething}
=======
      onActivityDelete={onActivityDelete}
>>>>>>> bd18b0fb
    />
  );

  it(`renders properly`, () => {
    expect(component).toMatchSnapshot();
  });
});<|MERGE_RESOLUTION|>--- conflicted
+++ resolved
@@ -5,7 +5,6 @@
 
 describe(`ActivityList component`, () => {
   const flags = [];
-  const onSomething = jest.fn();
   const activities = [{
     id: `test-123-123-123-123`,
     actor: {
@@ -42,17 +41,13 @@
   }];
 
   const onActivityDelete = jest.fn();
-
+  const onActivityFlag = jest.fn();
   const component = renderer.create(
     <ActivityList
       activities={activities}
-<<<<<<< HEAD
       flags={flags}
-      onActivityDelete={onSomething}
-      onActivityFlag={onSomething}
-=======
       onActivityDelete={onActivityDelete}
->>>>>>> bd18b0fb
+      onActivityFlag={onActivityFlag}
     />
   );
 
