/*!
 * Copyright (c) 2015-2019 Cisco Systems, Inc. See LICENSE file.
 */

const debug = require('debug')('tooling:build');

const {
  exec,
  mkdirp,
  rimraf,
  transformFile
} = require('../lib/async');
const g = require('../lib/async').glob;

const capitalize = require('lodash');
const humanize = require('humanize-string');

const path = require('path');

const {writeFile} = require('fs-promise');

const {glob} = require('../util/package');

exports.buildFile = async function buildFile({src, dest}) {
  debug(`transforming ${src}`);
  const {code, map} = await transformFile(src);

  debug(`transformFileed ${src}`);
  await mkdirp(path.dirname(dest));
  debug(`writing ${dest}`);
  await writeFile(dest, `${code}\n//# sourceMappingURL=${path.basename(dest)}.map\n`);
  await writeFile(`${dest}.map`, JSON.stringify(map));
  debug(`wrote ${dest}`);
};

exports.buildPackage = async function buildPackage(packageName) {
  debug(`building package ${packageName}`);
  const files = await glob('src/**/*.js', {packageName});

  debug('building files ', files);
  const mapped = files
    .map((filename) => path.join('packages', 'node_modules', packageName, filename))
    .map((filename) => ({
      src: filename,
      dest: filename.replace('src', 'dist')
    }));

  for (const file of mapped) {
    await exports.buildFile(file);
  }
};

exports.buildSamples = async function buildSamples() {
  await rimraf('packages/node_modules/samples/bundle*');
  await rimraf('packages/node_modules/samples/meetings.bundle*');

  // reminder: samples:build calls this script, not webpack, hence we must call
  // webpack here
<<<<<<< HEAD
  await exec(`webpack ${process.env.NODE_ENV === 'production' ? '-p' : '-d'}`);
=======
  const {stdout, stderr} = await exec(`webpack ${(process.env.NODE_ENV === 'development') ? '-d' : '-p'}`);

  console.log('webpack log\n', stderr || stdout);

>>>>>>> 2d4fad7b
  const samples = await g('browser-*', {cwd: path.resolve(process.cwd(), 'packages/node_modules/samples')});

  const out = `<!DOCTYPE html>
<html>
<head>
  <title>Samples</title>
</head><body>
<h1>Hosted Samples</h1>
<ul>
${samples.map((s) => `<li><a href="${s}">${capitalize(humanize(s))}</a></li>`).join('\n')}
</ul>
</body>
</html>`;

  await writeFile('packages/node_modules/samples/index.html', out);
};<|MERGE_RESOLUTION|>--- conflicted
+++ resolved
@@ -56,14 +56,10 @@
 
   // reminder: samples:build calls this script, not webpack, hence we must call
   // webpack here
-<<<<<<< HEAD
-  await exec(`webpack ${process.env.NODE_ENV === 'production' ? '-p' : '-d'}`);
-=======
   const {stdout, stderr} = await exec(`webpack ${(process.env.NODE_ENV === 'development') ? '-d' : '-p'}`);
 
   console.log('webpack log\n', stderr || stdout);
 
->>>>>>> 2d4fad7b
   const samples = await g('browser-*', {cwd: path.resolve(process.cwd(), 'packages/node_modules/samples')});
 
   const out = `<!DOCTYPE html>
