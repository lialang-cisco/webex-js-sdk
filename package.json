{
  "name": "spark-js-sdk",
<<<<<<< HEAD
  "version": "0.5.272",
=======
  "version": "0.5.275",
>>>>>>> ae4b619a
  "description": "JavaScript sdk for interacting with the Spark API",
  "homepage": "http://sqbu-github.cisco.com/WebExSquared/squared-js-sdk",
  "bugs": {
    "url": "http://sqbu-github.cisco.com/WebExSquared/squared-js-sdk/issues"
  },
  "author": {
    "name": "Ian W. Remmel",
    "email": "iremmel@cisco.com"
  },
  "license": "MIT",
  "contributors": [
    "Brad Rydzewski <brydzews@cisco.com>",
    "David Greenstein <dagreens@cisco.com>",
    "Ian W. Remmel <iremmel@cisco.com>",
    "Joshua Dykstra <jodykstr@cisco.com>",
    "Matt Norris <matnorri@cisco.com>",
    "Patrick Linskey <plinskey@cisco.com>",
    "Riley Marsh <rimarsh@cisco.com>",
    "Fong Chin <fonchin@cisco.com>",
    "Hans Steinbrecher <hsteinbr@cisco.com>",
    "Nate Cohen-Smith <ncohensm@cisco.com>",
    "Vagou Zhou <vagouz@cisco.com>"
  ],
  "main": "src/index.js",
  "repository": {
    "type": "git",
    "url": "http://sqbu-github.cisco.com:WebExSquared/squared-js-sdk.git"
  },
  "scripts": {
    "bootstrap": "lerna bootstrap",
    "build": "npm run grunt:concurrent -- build",
    "check-karma-output": "./scripts/analyze-output.sh",
    "check-package": "if [ -z ${PACKAGE+x} ]; then echo 'environment variable PACKAGE must be defined' && exit 1; fi",
    "prebuild:package": "npm run check-package",
    "build:package": "npm run grunt:package -- build",
    "grunt": "grunt",
    "grunt:circle": "grunt --gruntfile Gruntfile.circle.js",
    "grunt:concurrent": "grunt --gruntfile Gruntfile.concurrent.js",
    "pregrunt:package": "npm run check-package",
    "grunt:package": "grunt --gruntfile Gruntfile.package.js",
    "release": "npm run grunt -- release",
    "sauce:start": "./scripts/run-with-sauce.sh ./packages/bin-sauce-connect/bin/sauce-connect start",
    "sauce:stop": "./scripts/run-with-sauce.sh ./packages/bin-sauce-connect/bin/sauce-connect stop && rm -f .sauce/${PACKAGE}/sc.tid",
    "sauce:run": "./scripts/run-with-sauce.sh",
    "script": "bash -c",
    "test": "npm run test:packages && npm run test:legacy",
    "test:legacy:node": "UPLOAD_DIR=node npm run grunt -- test:integration",
    "pretest:legacy:browser": "PACKAGE=legacy npm run sauce:start",
    "test:legacy:browser": "PACKAGE=legacy UPLOAD_DIR=browser npm run sauce:run -- npm run grunt -- test:karma",
    "posttest:legacy:browser": "PACKAGE=legacy npm run sauce:stop",
    "pretest:package": "npm run check-package",
    "test:package": "npm run grunt:package -- test",
    "posttest:package:sauce": "npm run sauce:stop || true",
    "lerna": "lerna",
    "distsrc": "sed -ibak 's#\"main\": \"dist/index.js#\"main\": \"src/index.js#' packages/*/package.json && rm packages/*/*bak",
    "srcdist": "sed -ibak 's#\"main\": \"src/index.js#\"main\": \"dist/index.js#' packages/*/package.json && rm packages/*/*bak"
  },
  "dependencies": {
    "ampersand-collection": "^2.0.0",
    "ampersand-state": "^5.0.2",
    "atob": "~1.1.2",
    "backoff": "~2.4.1",
    "browserify": "^13.1.0",
    "btoa": "~1.1.2",
    "envify": "^3.4.1",
    "es6-promise": "~2.1.1",
    "es6-promise-series": "^0.2.2",
    "extend-error": "git://github.com/ianwremmel/extend-error.git",
    "gm": "~1.18.1",
    "grunt-file-exists": "^0.1.4",
    "lodash.assign": "^3.1.0",
    "lodash.bindall": "^3.1.0",
    "lodash.chunk": "^4.0.6",
    "lodash.clone": "^3.0.1",
    "lodash.clonedeep": "^3.0.0",
    "lodash.contains": "^2.4.3",
    "lodash.countby": "^3.1.1",
    "lodash.curry": "^3.1.1",
    "lodash.debounce": "^3.0.3",
    "lodash.defaults": "^3.1.0",
    "lodash.difference": "^3.1.0",
    "lodash.every": "^3.2.3",
    "lodash.filter": "^3.1.0",
    "lodash.find": "^3.2.0",
    "lodash.findindex": "^3.2.1",
    "lodash.findlast": "^3.2.0",
    "lodash.first": "^3.0.0",
    "lodash.foreach": "^3.0.2",
    "lodash.includes": "^4.1.0",
    "lodash.isarray": "^3.0.1",
    "lodash.isequal": "^3.0.4",
    "lodash.isfunction": "^3.0.2",
    "lodash.isnumber": "^3.0.1",
    "lodash.isobject": "^3.0.1",
    "lodash.isstring": "^3.0.1",
    "lodash.last": "^3.0.0",
    "lodash.map": "^3.1.0",
    "lodash.merge": "^3.1.0",
    "lodash.noop": "^3.0.0",
    "lodash.omit": "^3.1.0",
    "lodash.pick": "^3.1.0",
    "lodash.pluck": "^3.0.2",
    "lodash.reduce": "^3.1.0",
    "lodash.remove": "^3.0.0",
    "lodash.set": "^3.7.4",
    "lodash.uniq": "^3.1.0",
    "lodash.values": "^3.0.0",
    "lodash.where": "^3.1.0",
    "mmmagic": "~0.3.14",
    "node-jose": "~0.9.0",
    "node-kms": "~0.3.1",
    "node-scr": "~0.2.1",
    "redux-localstorage": "^1.0.0-rc4",
    "redux-localstorage-filter": "^0.1.1",
    "request": "~2.55.0",
    "string": "~3.1.1",
    "uglifyify": "~3.0.1",
    "uuid": "~2.0.1",
    "ws": "~1.1.0",
    "xhr": "~2.0.1"
  },
  "devDependencies": {
    "babel-eslint": "^6.0.0-beta.5",
    "babel-jest": "^15.0.0",
    "babel-loader": "^6.2.4",
    "babel-plugin-lodash": "2.1.0",
    "babel-plugin-syntax-async-functions": "^6.5.0",
    "babel-plugin-transform-decorators-legacy": "^1.3.4",
    "babel-plugin-transform-regenerator": "^6.5.0",
    "babel-plugin-transform-runtime": "^6.4.3",
    "babel-polyfill": "^6.9.1",
    "babel-preset-es2015": "^6.3.13",
    "babel-register": "^6.4.3",
    "babel-runtime": "^6.9.2",
    "babelify": "^7.2.0",
    "browserify-istanbul": "^2.0.0",
    "chai": "~2.3.0",
    "chai-as-promised": "~5.0.0",
    "chalk": "^1.1.3",
    "concat-stream": "^1.5.1",
    "css-loader": "^0.25.0",
    "dependency-check": "^2.5.3",
    "doctrine": "^1.2.2",
    "documentation": "^4.0.0-beta5",
    "documentation-theme-utils": "^3.0.0",
    "eslint": "^3.5.0",
    "eslint-plugin-jsx-a11y": "^2.2.3",
    "eslint-plugin-mocha": "^4.5.1",
    "eslint-plugin-react": "^6.5.0",
    "file-loader": "^0.9.0",
    "grunt": "~0.4.5",
    "grunt-babel": "^6.0.0",
    "grunt-banner": "~0.4.0",
    "grunt-bump": "~0.3.1",
    "grunt-cli": "~0.1.13",
    "grunt-concurrent": "^2.1.0",
    "grunt-continue": "~0.1.0",
    "grunt-contrib-clean": "~0.6.0",
    "grunt-contrib-connect": "~0.10.1",
    "grunt-contrib-copy": "~0.8.0",
    "grunt-contrib-watch": "^1.0.0",
    "grunt-conventional-changelog": "~1.2.2",
    "grunt-env": "~0.4.2",
    "grunt-eslint": "^19.0.0",
    "grunt-express-server": "~0.5.1",
    "grunt-gh-pages": "~0.10.0",
    "grunt-istanbul": "^0.7.0",
    "grunt-jscs": "~2.0.0",
    "grunt-karma": "^2.0.0",
    "grunt-mocha-test": "^0.13.2",
    "grunt-selenium-webdriver": "~0.2.450",
    "grunt-shell": "~1.1.2",
    "grunt-stylelint": "^0.6.0",
    "grunt-webpack": "^1.0.11",
    "highlight.js": "^9.5.0",
    "ink-docstrap": "~0.5.2",
    "isparta": "^4.0.0",
    "istanbul": "^0.4.4",
    "jasmine-reporters": "^2.2.0",
    "jest": "^17.0.3",
    "jest-cli": "^17.0.3",
    "jscs": "~2.0.0",
    "jsdoc": "~3.3.0-beta3",
    "karma": "^1.1.1",
    "karma-browserify": "^5.1.0",
    "karma-chrome-launcher": "^1.0.1",
    "karma-coverage": "^1.1.0",
    "karma-firefox-launcher": "^1.0.0",
    "karma-junit-reporter": "^1.1.0",
    "karma-mocha": "^1.1.1",
    "karma-mocha-reporter": "^2.0.4",
    "karma-safari-launcher": "^1.0.0",
    "karma-sauce-launcher": "^1.0.0",
    "lerna": "2.0.0-beta.30",
    "load-grunt-tasks": "^3.5.0",
    "lodash": "^4.5.1",
    "lolex": "^1.5.1",
    "mkdirp": "^0.5.1",
    "mocha": "^2.5.3",
    "nue": "~0.7.0-dev",
    "postcss-loader": "^0.13.0",
    "remark": "^5.0.1",
    "remark-html": "^4.0.0",
    "shelljs": "~0.5.0",
    "sinon": "~1.14.1",
    "style-loader": "^0.13.1",
    "stylelint": "^7.4.2",
    "stylelint-config-standard": "^13.0.2",
    "time-grunt": "^1.3.0",
    "unist-util-visit": "^1.1.0",
    "url-loader": "^0.5.7",
    "vinyl": "^1.1.1",
    "vinyl-fs": "^2.4.3",
    "watchify": "^3.7.0",
    "wd": "~0.3.11",
    "webpack": "^1.13.1",
    "webpack-dev-server": "^1.14.1"
  },
  "optionalDependencies": {
    "clarify": "^1.0.5",
    "spark-js-sdk--test-users": "~0.3.3",
    "trace": "^2.0.2"
  },
  "browser": {
    "mmmagic": false,
    "crypto": false,
    "underscore": "lodash",
    "./src/client/client/client.js": "./src/client/client/client.shim.js",
    "./src/client/client/processors/request/request.js": "./src/client/client/processors/request/request.shim.js",
    "./src/client/credentials/credentials.js": "./src/client/credentials/credentials.shim.js",
    "./src/client/mercury/socket/socket.js": "./src/client/mercury/socket/socket.shim.js",
    "./src/client/services/conversation/share-activity/share-activity.js": "./src/client/services/conversation/share-activity/share-activity.shim.js",
    "./src/client/services/conversation/file-cache/collection/collection.js": "./src/client/services/conversation/file-cache/collection/collection.shim.js",
    "./src/client/services/conversation/file-cache/model/model.js": "./src/client/services/conversation/file-cache/model/model.shim.js",
    "./src/client/services/encryption/encryption/encryption.js": "./src/client/services/encryption/encryption/encryption.shim.js",
    "./src/util/html/html.js": "./src/util/html/html.shim.js",
    "./src/lib/image/image.js": "./src/lib/image/image.shim.js",
    "./src/test/test.js": "./src/test/test.shim.js"
  },
  "browserify": {
    "transform": [
      "envify"
    ]
  },
  "publishConfig": {
    "registry": "http://engci-maven-master.cisco.com/artifactory/api/npm/webex-release-npm"
  }
}<|MERGE_RESOLUTION|>--- conflicted
+++ resolved
@@ -1,10 +1,6 @@
 {
   "name": "spark-js-sdk",
-<<<<<<< HEAD
-  "version": "0.5.272",
-=======
   "version": "0.5.275",
->>>>>>> ae4b619a
   "description": "JavaScript sdk for interacting with the Spark API",
   "homepage": "http://sqbu-github.cisco.com/WebExSquared/squared-js-sdk",
   "bugs": {
