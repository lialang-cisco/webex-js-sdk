--- conflicted
+++ resolved
@@ -85,14 +85,9 @@
     "serve:samples": "echo 'Deprecated. Please use npm run samples:serve'; npm run --silent samples:serve",
     "test:samples": "echo 'Deprecated. Please use npm run samples:test'; npm run --silent samples:test",
     "samples:build": "babel-node ./tooling/index.js build --only-samples",
-<<<<<<< HEAD
-    "samples:serve": "webpack-dev-server -d",
-    "samples:devicemanager": "npm run serve:package -- --env.package @webex/plugin-device-manager --env.entry ./ciscospark.js",
-=======
     "samples:serve": "NODE_ENV=development webpack-dev-server -d",
     "samples:meetings": "npm run serve:package -- --env.package @webex/plugin-meetings --env.entry ./webex.js",
     "samples:devicemanager": "npm run serve:package -- --env.package @webex/plugin-device-manager --env.entry ./webex.js",
->>>>>>> 2d4fad7b
     "serve:package": "webpack-dev-server --config webpack/webpack.config.js --hot --inline --history-api-fallback",
     "presamples:test": "rimraf bundle.js bundle.js.map meetings.bundle.js meetings.bundle.js.map",
     "samples:test": "NODE_ENV=test wdio",
