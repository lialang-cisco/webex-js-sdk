--- conflicted
+++ resolved
@@ -408,10 +408,6 @@
 
   registerTask('default', []);
 
-<<<<<<< HEAD
-
-=======
->>>>>>> 1491ea71
   registerTask('serve:test', [
     'express:test'
   ]);
@@ -426,10 +422,7 @@
   }
   catch(error) {
     // ignore
-<<<<<<< HEAD
     console.log(error);
-=======
->>>>>>> 1491ea71
   }
 
   /**
